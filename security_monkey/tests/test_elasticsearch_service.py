--- conflicted
+++ resolved
@@ -290,10 +290,7 @@
 ]
 
 mock_query = MockAccountQuery()
-<<<<<<< HEAD
-=======
-
->>>>>>> d54af804
+
 
 class ElasticSearchServiceTestCase(SecurityMonkeyTestCase):
     def setUp(self):
