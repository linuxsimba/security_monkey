#     Copyright 2014 Netflix, Inc.
#
#     Licensed under the Apache License, Version 2.0 (the "License");
#     you may not use this file except in compliance with the License.
#     You may obtain a copy of the License at
#
#         http://www.apache.org/licenses/LICENSE-2.0
#
#     Unless required by applicable law or agreed to in writing, software
#     distributed under the License is distributed on an "AS IS" BASIS,
#     WITHOUT WARRANTIES OR CONDITIONS OF ANY KIND, either express or implied.
#     See the License for the specific language governing permissions and
#     limitations under the License.
"""
.. module: security_monkey.tests.test_elasticsearch_service
    :platform: Unix

.. version:: $$VERSION$$
.. moduleauthor::  Mike Grima <mgrima@netflix.com>

"""
import json

from security_monkey.datastore import NetworkWhitelistEntry, Account
from security_monkey.tests import SecurityMonkeyTestCase
from security_monkey.tests.db_mock import MockAccountQuery
from security_monkey import db

# TODO: Make a ES test for spulec/moto, then make test cases that use it.
from security_monkey.watchers.elasticsearch_service import ElasticSearchServiceItem

from mock import patch

CONFIG_ONE = {
    "name": "es_test",
    "policy": json.loads(b"""{
        "Statement": [
            {
                "Action": "es:*",
                "Effect": "Allow",
                "Principal": {
                  "AWS": "*"
                },
                "Resource": "arn:aws:es:us-east-1:012345678910:domain/es_test/*",
                "Sid": ""
            }
        ],
        "Version": "2012-10-17"
      }
    """)
}

CONFIG_TWO = {
    "name": "es_test_2",
    "policy": json.loads(b"""{
      "Version": "2012-10-17",
      "Statement": [
        {
          "Sid": "",
          "Effect": "Allow",
          "Principal": "*",
          "Action": "es:*",
          "Resource": "arn:aws:es:us-west-2:012345678910:domain/es_test_2/*"
        }
      ]
    }
    """)
}

CONFIG_THREE = {
    "name": "es_test_3",
    "policy": json.loads(b"""{
      "Version": "2012-10-17",
      "Statement": [
        {
          "Sid": "",
          "Effect": "Allow",
          "Principal": {
            "AWS": "arn:aws:iam::012345678910:root"
          },
          "Action": "es:*",
          "Resource": "arn:aws:es:eu-west-1:012345678910:domain/es_test_3/*"
        },
        {
          "Sid": "",
          "Effect": "Allow",
          "Principal": "*",
          "Action": "es:ESHttp*",
          "Resource": "arn:aws:es:eu-west-1:012345678910:domain/es_test_3/*",
          "Condition": {
            "IpAddress": {
              "aws:SourceIp": [
                "192.168.1.1/32",
                "10.0.0.1/8"
              ]
            }
          }
        }
      ]
    }
    """)
}

CONFIG_FOUR = {
    "name": "es_test_4",
    "policy": json.loads(b"""{
      "Version": "2012-10-17",
      "Statement": [
        {
          "Sid": "",
          "Effect": "Allow",
          "Principal": {
            "AWS": "arn:aws:iam::012345678910:root"
          },
          "Action": "es:*",
          "Resource": "arn:aws:es:us-east-1:012345678910:domain/es_test_4/*"
        },
        {
          "Sid": "",
          "Effect": "Allow",
          "Principal": "*",
          "Action": "es:ESHttp*",
          "Resource": "arn:aws:es:us-east-1:012345678910:domain/es_test_4/*",
          "Condition": {
            "IpAddress": {
              "aws:SourceIp": [
                "0.0.0.0/0"
              ]
            }
          }
        }
      ]
    }
    """)
}

CONFIG_FIVE = {
    "name": "es_test_5",
    "policy": json.loads(b"""{
      "Version": "2012-10-17",
      "Statement": [
        {
          "Sid": "",
          "Effect": "Allow",
          "Principal": {
            "AWS": "arn:aws:iam::012345678910:root"
          },
          "Action": "es:*",
          "Resource": "arn:aws:es:us-east-1:012345678910:domain/es_test_5/*"
        },
        {
          "Sid": "",
          "Effect": "Deny",
          "Principal": {
            "AWS": "arn:aws:iam::012345678910:role/not_this_role"
          },
          "Action": "es:*",
          "Resource": "arn:aws:es:us-east-1:012345678910:domain/es_test_5/*"
        }
      ]
    }
    """)
}

CONFIG_SIX = {
    "name": "es_test_6",
    "policy": json.loads(b"""{
      "Version": "2012-10-17",
      "Statement": [
        {
          "Sid": "",
          "Effect": "Allow",
          "Principal": {
            "AWS": "arn:aws:iam::012345678910:role/a_good_role"
          },
          "Action": "es:*",
          "Resource": "arn:aws:es:eu-west-1:012345678910:domain/es_test_6/*"
        },
        {
          "Sid": "",
          "Effect": "Allow",
          "Principal": "*",
          "Action": "es:ESHttp*",
          "Resource": "arn:aws:es:eu-west-1:012345678910:domain/es_test_6/*",
          "Condition": {
            "IpAddress": {
              "aws:SourceIp": [
                "192.168.1.1/32",
                "100.0.0.1/16"
              ]
            }
          }
        }
      ]
    }
    """)
}

CONFIG_SEVEN = {
    "name": "es_test_7",
    "policy": json.loads(b"""{
      "Version": "2012-10-17",
      "Statement": [
        {
          "Sid": "",
          "Effect": "Allow",
          "Principal": {
            "AWS": "arn:aws:iam::012345678910:role/a_good_role"
          },
          "Action": "es:*",
          "Resource": "arn:aws:es:eu-west-1:012345678910:domain/es_test_7/*"
        },
        {
          "Sid": "",
          "Effect": "Allow",
          "Principal": "*",
          "Action": "es:ESHttp*",
          "Resource": "arn:aws:es:eu-west-1:012345678910:domain/es_test_7/*",
          "Condition": {
            "IpAddress": {
              "aws:SourceIp": [
                "192.168.1.200/32",
                "10.0.0.1/8"
              ]
            }
          }
        }
      ]
    }
    """)
}

CONFIG_EIGHT = {
    "name": "es_test_8",
    "policy": json.loads(b"""{
      "Version": "2012-10-17",
      "Statement": [
        {
          "Sid": "",
          "Effect": "Allow",
          "Principal": {
            "AWS": "*"
          },
          "Action": "es:*",
          "Resource": "arn:aws:es:eu-west-1:012345678910:domain/es_test_8/*"
        },
        {
          "Sid": "",
          "Effect": "Allow",
          "Principal": "*",
          "Action": "es:ESHttp*",
          "Resource": "arn:aws:es:eu-west-1:012345678910:domain/es_test_8/*",
          "Condition": {
            "IpAddress": {
              "aws:SourceIp": [
                "192.168.1.1/32",
                "100.0.0.1/16"
              ]
            }
          }
        }
      ]
    }
    """)
}

CONFIG_NINE = {
    "name": "es_test_9",
    "policy": json.loads(b"""{
      "Version": "2012-10-17",
      "Statement": [
        {
          "Sid": "",
          "Effect": "Allow",
          "Principal": {
            "AWS": "arn:aws:iam::111111111111:root"
          },
          "Action": "es:*",
          "Resource": "arn:aws:es:us-east-1:012345678910:domain/es_test_9/*"
        }
      ]
    }
    """)
}


WHITELIST_CIDRS = [
    ("Test one", "192.168.1.1/32"),
    ("Test two", "100.0.0.1/16"),
]

mock_query = MockAccountQuery()
<<<<<<< HEAD

=======
>>>>>>> ce98b4f3

class ElasticSearchServiceTestCase(SecurityMonkeyTestCase):
    def setUp(self):
        self.es_items = [
            ElasticSearchServiceItem(region="us-east-1", account="TEST_ACCOUNT", name="es_test", config=CONFIG_ONE),
            ElasticSearchServiceItem(region="us-west-2", account="TEST_ACCOUNT", name="es_test_2", config=CONFIG_TWO),
            ElasticSearchServiceItem(region="eu-west-1", account="TEST_ACCOUNT", name="es_test_3", config=CONFIG_THREE),
            ElasticSearchServiceItem(region="us-east-1", account="TEST_ACCOUNT", name="es_test_4", config=CONFIG_FOUR),
            ElasticSearchServiceItem(region="us-east-1", account="TEST_ACCOUNT", name="es_test_5", config=CONFIG_FIVE),
            ElasticSearchServiceItem(region="eu-west-1", account="TEST_ACCOUNT", name="es_test_6", config=CONFIG_SIX),
            ElasticSearchServiceItem(region="eu-west-1", account="TEST_ACCOUNT", name="es_test_7", config=CONFIG_SEVEN),
            ElasticSearchServiceItem(region="eu-west-1", account="TEST_ACCOUNT", name="es_test_8", config=CONFIG_EIGHT),
            ElasticSearchServiceItem(region="us-east-1", account="TEST_ACCOUNT", name="es_test_9", config=CONFIG_NINE),
        ]

        test_account = Account()
        test_account.name = "TEST_ACCOUNT"
        test_account.notes = "TEST ACCOUNT"
        test_account.s3_name = "TEST_ACCOUNT"
        test_account.number = "012345678910"
        test_account.role_name = "TEST_ACCOUNT"
        mock_query.add_account(test_account)

    @patch('security_monkey.datastore.Account.query', new=mock_query)
    def test_es_auditor(self):
        from security_monkey.auditors.elasticsearch_service import ElasticSearchServiceAuditor
        es_auditor = ElasticSearchServiceAuditor(accounts=["012345678910"])

        # Add some test network whitelists into this:
        es_auditor.network_whitelist = []
        for cidr in WHITELIST_CIDRS:
            whitelist_cidr = NetworkWhitelistEntry()
            whitelist_cidr.cidr = cidr[1]
            whitelist_cidr.name = cidr[0]

            es_auditor.network_whitelist.append(whitelist_cidr)

        for es_domain in self.es_items:
            es_auditor.check_es_access_policy(es_domain)

        # Check for correct number of issues located:
        # CONFIG ONE:
        self.assertEquals(len(self.es_items[0].audit_issues), 1)
        self.assertEquals(self.es_items[0].audit_issues[0].score, 20)

        # CONFIG TWO:
        self.assertEquals(len(self.es_items[1].audit_issues), 1)
        self.assertEquals(self.es_items[1].audit_issues[0].score, 20)

        # CONFIG THREE:
        self.assertEquals(len(self.es_items[2].audit_issues), 2)
        self.assertEquals(self.es_items[2].audit_issues[0].score, 5)
        self.assertEquals(self.es_items[2].audit_issues[1].score, 7)

        # CONFIG FOUR:
        self.assertEquals(len(self.es_items[3].audit_issues), 1)
        self.assertEquals(self.es_items[3].audit_issues[0].score, 20)

        # CONFIG FIVE:
        self.assertEquals(len(self.es_items[4].audit_issues), 0)

        # CONFIG SIX:
        self.assertEquals(len(self.es_items[5].audit_issues), 0)

        # CONFIG SEVEN:
        self.assertEquals(len(self.es_items[6].audit_issues), 3)
        self.assertEquals(self.es_items[6].audit_issues[0].score, 5)
        self.assertEquals(self.es_items[6].audit_issues[1].score, 5)
        self.assertEquals(self.es_items[6].audit_issues[2].score, 7)

        # CONFIG EIGHT:
        self.assertEquals(len(self.es_items[7].audit_issues), 1)
        self.assertEquals(self.es_items[7].audit_issues[0].score, 20)

        # CONFIG NINE:
        self.assertEquals(len(self.es_items[8].audit_issues), 2)
        self.assertEquals(self.es_items[8].audit_issues[0].score, 6)
        self.assertEquals(self.es_items[8].audit_issues[1].score, 10)<|MERGE_RESOLUTION|>--- conflicted
+++ resolved
@@ -290,10 +290,7 @@
 ]
 
 mock_query = MockAccountQuery()
-<<<<<<< HEAD
-
-=======
->>>>>>> ce98b4f3
+
 
 class ElasticSearchServiceTestCase(SecurityMonkeyTestCase):
     def setUp(self):
