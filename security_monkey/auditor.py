--- conflicted
+++ resolved
@@ -59,11 +59,8 @@
     i_am_singular = None  # Should be overridden
     i_am_plural = None    # Should be overridden
     __metaclass__ = AuditorType
-<<<<<<< HEAD
     support_auditor_indexes = []
     support_watcher_indexes = []
-=======
->>>>>>> d54af804
 
     def __init__(self, accounts=None, debug=False):
         self.datastore = datastore.Datastore()
@@ -208,7 +205,6 @@
                     self._set_auditor_setting_for_issue(issue)
 
             # Add new issues
-<<<<<<< HEAD
             old_scored = ["{} -- {} -- {} -- {} -- {}".format(
                             old_issue.auditor_setting.auditor_class,
                             old_issue.issue,
@@ -225,21 +221,6 @@
 
                 if nk not in old_scored:
                     changes = True
-=======
-            old_scored = ["{} -- {} -- {} -- {}".format(
-                            old_issue.auditor_setting.auditor_class,
-                            old_issue.issue,
-                            old_issue.notes,
-                            old_issue.score) for old_issue in existing_issues]
-
-            for new_issue in new_issues:
-                nk = "{} -- {} -- {} -- {}".format(self.__class__.__name__,
-                        new_issue.issue,
-                        new_issue.notes,
-                        new_issue.score)
-
-                if nk not in old_scored:
->>>>>>> d54af804
                     app.logger.debug("Saving NEW issue {}".format(nk))
                     item.found_new_issue = True
                     item.confirmed_new_issues.append(new_issue)
@@ -253,7 +234,6 @@
                     app.logger.debug("Issue was previously found. Not overwriting.\n\t{}\n\t{}".format(key, nk))
 
             # Delete old issues
-<<<<<<< HEAD
             new_scored = ["{} -- {} -- {} -- {}".format(new_issue.issue,
                                 new_issue.notes,
                                 new_issue.score,
@@ -269,20 +249,6 @@
                 if old_issue_class is None or (old_issue_class == self.__class__.__name__ and ok not in new_scored):
                     changes = True
                     app.logger.debug("Deleting FIXED or REPLACED issue {}".format(ok))
-=======
-            new_scored = ["{} -- {} -- {}".format(new_issue.issue,
-                                new_issue.notes,
-                                new_issue.score) for new_issue in new_issues]
-
-            for old_issue in existing_issues:
-                ok = "{} -- {} -- {}".format(old_issue.issue,
-                        old_issue.notes,
-                        old_issue.score)
-
-                old_issue_class = old_issue.auditor_setting.auditor_class
-                if old_issue_class is None or (old_issue_class == self.__class__.__name__ and ok not in new_scored):
-                    app.logger.debug("Deleting FIXED issue {}".format(ok))
->>>>>>> d54af804
                     item.confirmed_fixed_issues.append(old_issue)
                     item.db_item.issues.remove(old_issue)
 
