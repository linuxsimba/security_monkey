--- conflicted
+++ resolved
@@ -124,11 +124,7 @@
                 try:
                     (role, regions) = get_regions(account, service_name)
                 except Exception as e:
-<<<<<<< HEAD
-                    exc = BotoConnectionIssue(str(e), index, account, None)
-=======
                     exc = BotoConnectionIssue(str(e), index, account.name, None)
->>>>>>> d54af804
                     exception_map[(index, account)] = exc
                     return item_list, exception_map
 
@@ -146,11 +142,7 @@
                     itm, exc = f(*args, **kwargs)
                     item_list.extend(itm)
                     exception_map.update(exc)
-<<<<<<< HEAD
-                return item_list, exception_map
-=======
             return item_list, exception_map
->>>>>>> d54af804
         return decorated_function
     return decorator
 
