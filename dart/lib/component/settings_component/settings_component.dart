--- conflicted
+++ resolved
@@ -9,12 +9,6 @@
     List<Account> accounts;
     List<NetworkWhitelistEntry> cidrs;
     List<IgnoreEntry> ignorelist;
-<<<<<<< HEAD
-    ObjectStore store;
-    UserSetting user_setting;
-
-    SettingsComponent(this.router, this.store) {
-=======
     List<AuditorSetting> auditorlist;
     Scope scope;
     ObjectStore store;
@@ -24,7 +18,6 @@
             : this.scope = scope,
               super(scope) {
 
->>>>>>> f939dba7
         cidrs = new List<NetworkWhitelistEntry>();
         accounts = new List<Account>();
         store.customQueryOne(UserSetting, new CustomRequestParams(method: "GET", url: "$API_HOST/settings", withCredentials: true)).then((user_setting) {
